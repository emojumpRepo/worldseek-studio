--- conflicted
+++ resolved
@@ -57,15 +57,6 @@
 						<Tooltip content={WS_BUILD_HASH}>
 							v{WS_VERSION}
 						</Tooltip>
-<<<<<<< HEAD
-
-						{updateAvailable === null
-							? $i18n.t('Checking for updates...')
-							: updateAvailable
-								? `(v${version.latest} ${$i18n.t('available!')})`
-								: $i18n.t('(latest)')}
-=======
->>>>>>> de8cc008
 					</div>
 
 					<button
@@ -113,26 +104,6 @@
 				<span class=" capitalize">{$config?.license_metadata?.type}</span> license purchased by
 				<span class=" capitalize">{$config?.license_metadata?.organization_name}</span>
 			</div>
-<<<<<<< HEAD
-		{:else}
-			<div class="flex space-x-1">
-				<img
-					alt="Discord"
-					src="https://img.shields.io/badge/Discord-Open_WebUI-blue?logo=discord&logoColor=white"
-				/>
-
-				<img
-					alt="X (formerly Twitter) Follow"
-					src="https://img.shields.io/twitter/follow/OpenWebUI"
-				/>
-
-				<img
-					alt="Github Repo"
-					src="https://img.shields.io/github/stars/open-webui/open-webui?style=social&label=Star us on Github"
-				/>
-			</div>
-=======
->>>>>>> de8cc008
 		{/if}
 
 		<div class="mt-2 text-xs text-gray-400 dark:text-gray-500">
@@ -140,12 +111,7 @@
 		</div>
 
 		<div>
-			<pre
-<<<<<<< HEAD
-				class="text-xs text-gray-400 dark:text-gray-500">Copyright (c) {new Date().getFullYear()} Open WebUI (Timothy Jaeryang Baek)
-=======
-				class="text-xs text-gray-400 dark:text-gray-500">Copyright (c) {new Date().getFullYear()}
->>>>>>> de8cc008
+			<pre class="text-xs text-gray-400 dark:text-gray-500">Copyright (c) {new Date().getFullYear()}
 All rights reserved.
 
 Redistribution and use in source and binary forms, with or without
