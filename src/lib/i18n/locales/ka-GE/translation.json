--- conflicted
+++ resolved
@@ -396,12 +396,8 @@
 	"Select a mode": "რეჟიმის არჩევა",
 	"Select a model": "მოდელის არჩევა",
 	"Select an Ollama instance": "",
-<<<<<<< HEAD
-	"Select model": "",
+	"Select model": "მოდელის არჩევა",
 	"Selected models do not support image inputs": "",
-=======
-	"Select model": "მოდელის არჩევა",
->>>>>>> 009e85d5
 	"Send": "",
 	"Send a Message": "შეტყობინების გაგზავნა",
 	"Send message": "შეტყობინების გაგზავნა",
